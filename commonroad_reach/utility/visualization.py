<<<<<<< HEAD
import logging
=======
from typing import Union, List, Dict
>>>>>>> ced951df

logger = logging.getLogger(__name__)
logging.getLogger('PIL').setLevel(logging.WARNING)
logging.getLogger('matplotlib.font_manager').setLevel(logging.WARNING)

from pathlib import Path
import imageio
import matplotlib.pyplot as plt
import numpy as np
import seaborn as sns

from commonroad.geometry.shape import Polygon
from commonroad.visualization.mp_renderer import MPRenderer
from commonroad_reach.data_structure.reach.reach_interface import ReachableSetInterface
from commonroad_reach.utility import coordinate_system as util_coordinate_system

try:
    import pycrreachset
except ImportError:
    pass


def plot_scenario_with_driving_corridors(driving_corridors: List[Dict[int, Union[ReachNode, pycrreachset.ReachNode]]],
                                         reach_interface: ReachableSetInterface, time_step: int = None):
    """
    Visualizes scenario and driving corridors. For each driving corridor in the list, a separate plot is created. If no
    time step is passed (time_step=None), the complete driving corridor is shown and the scenario at first time step is
    plotted. If a time step is passed, the scenario and the driving corridor at the specified time step is shown.
    :param driving_corridors: list of driving corridors to be visualized
    :param reach_interface: reachable set interface object
    :param time_step: (optional) if None, the entire driving corridor (up to the last time step) is shown. Otherwise,
    the driving corridor at the specified time step is plotted.
    """
    # get config and scenario
    config = reach_interface.config
    scenario = config.scenario

    # set backend
    if config.reachable_set.mode == 3:
        backend = "CPP"
    else:
        backend = "PYTHON"

    # set colors
    palette = sns.color_palette("GnBu_d", 3)
    edge_color = (palette[0][0] * 0.75, palette[0][1] * 0.75, palette[0][2] * 0.75)
    draw_params = {"shape": {"polygon": {"facecolor": palette[0], "edgecolor": edge_color}}}

    # loop over driving corridors in list and count
    dc_counter = 1
    for dc in driving_corridors:
        # create output directory
        path_output = config.general.path_output
        Path(path_output).mkdir(parents=True, exist_ok=True)

        # set plot limits
        plot_limits = compute_plot_limits_from_reachable_sets(reach_interface, backend)
        # create renderer object
        renderer = MPRenderer(plot_limits=plot_limits, figsize=(25, 15))

        if time_step is None:
            # plot complete driving corridor and scenario at first time step
            plt.cla()
            scenario.draw(renderer, draw_params={"time_begin": 0})
            # all reach set nodes in driving corridor
            list_nodes = [item for sublist in list(dc.values()) for item in sublist]
            draw_reachable_sets(list_nodes, config, renderer, draw_params, backend)
        else:
            # plot driving corridor and scenario at the specified time step
            plt.cla()
            scenario.draw(renderer, draw_params={"time_begin": 0})
            # reach set nodes in driving corridor at specified time step
            list_nodes = dc[time_step]
            draw_reachable_sets(list_nodes, config, renderer, draw_params, backend)

        plt.rc("axes", axisbelow=True)
        ax = plt.gca()
        ax.set_aspect("equal")
        plt.margins(0, 0)
        renderer.render()

        if config.debug.save_plots:
            if time_step is None:
                plt.savefig(f'{path_output}{"lon_driving_corridor"}_{dc_counter}_complete.png', format="png",
                            bbox_inches="tight",
                            transparent=False)
            else:
                plt.savefig(f'{path_output}/{"lon_driving_corridor"}_{dc_counter}/{"lon_driving_corridor"}_{time_step:05d}.png', format="png", bbox_inches="tight",
                            transparent=False)
        # next driving corridor
        dc_counter += 1
    print("\tDriving corridors plotted.")


def plot_scenario_with_reachable_sets(reach_interface: ReachableSetInterface, time_step_end=0,
                                      plot_limits=None, path_output=None, as_svg=False):
    config = reach_interface.config
    scenario = config.scenario
    backend = "CPP" if config.reachable_set.mode == 3 else "PYTHON"
    time_step_end = time_step_end or reach_interface.time_step_end + 1
    plot_limits = plot_limits or compute_plot_limits_from_reachable_sets(reach_interface, backend)

    path_output = path_output or config.general.path_output
    Path(path_output).mkdir(parents=True, exist_ok=True)

    palette = sns.color_palette("GnBu_d", 3)
    edge_color = (palette[0][0] * 0.75, palette[0][1] * 0.75, palette[0][2] * 0.75)
    draw_params = {"shape": {"polygon": {"facecolor": palette[0], "edgecolor": edge_color}}}

    message = "* Plotting reachable sets..."
    print(message)
    logger.info(message)
    renderer = MPRenderer(plot_limits=plot_limits, figsize=(25, 15))
    for time_step in range(time_step_end + 1):
        # clear plot
        plt.cla()
        list_nodes = reach_interface.reachable_set_at_time_step(time_step)

        scenario.draw(renderer, draw_params={"time_begin": time_step})
        draw_reachable_sets(list_nodes, config, renderer, draw_params, backend)

        # settings and adjustments
        plt.rc("axes", axisbelow=True)
        ax = plt.gca()
        ax.set_aspect("equal")
        ax.set_title(f"$t = {time_step / 10.0:.1f}$ [s]", fontsize=28)
        ax.set_xlabel(f"$s$ [m]", fontsize=28)
        ax.set_ylabel("$d$ [m]", fontsize=28)
        plt.margins(0, 0)
        renderer.render()

        if config.debug.save_plots:
            save_fig(as_svg, path_output, time_step)

    if config.debug.save_plots and not as_svg:
        make_gif(path_output, "reachset_", time_step_end, str(scenario.scenario_id))

    message = "\tReachable sets plotted."
    print(message)
    logger.info(message)


def compute_plot_limits_from_reachable_sets(reach_interface: ReachableSetInterface, backend: str, margin: int = 20):
    config = reach_interface.config
    x_min = y_min = np.infty
    x_max = y_max = -np.infty

    if config.planning.coordinate_system == "CART":
        for time_step in range(reach_interface.time_step_start, reach_interface.time_step_end):
            if backend == "PYTHON":
                for rectangle in reach_interface.drivable_area_at_time_step(time_step):
                    bounds = rectangle.bounds
                    x_min = min(x_min, bounds[0])
                    y_min = min(y_min, bounds[1])
                    x_max = max(x_max, bounds[2])
                    y_max = max(y_max, bounds[3])

            else:
                for rectangle in reach_interface.drivable_area_at_time_step(time_step):
                    x_min = min(x_min, rectangle.p_lon_min())
                    y_min = min(y_min, rectangle.p_lat_min())
                    x_max = max(x_max, rectangle.p_lon_max())
                    y_max = max(y_max, rectangle.p_lat_max())

    elif config.planning.coordinate_system == "CVLN":
        for time_step in range(reach_interface.time_step_start, reach_interface.time_step_end):
            for rectangle_cvln in reach_interface.drivable_area_at_time_step(time_step):
                list_rectangles_cart = util_coordinate_system.convert_to_cartesian_polygons(rectangle_cvln,
                                                                                            config.planning.CLCS, False)
                for rectangle_cart in list_rectangles_cart:
                    bounds = rectangle_cart.bounds
                    x_min = min(x_min, bounds[0])
                    y_min = min(y_min, bounds[1])
                    x_max = max(x_max, bounds[2])
                    y_max = max(y_max, bounds[3])

    return [x_min - margin, x_max + margin, y_min - margin, y_max + margin]


def draw_reachable_sets(list_nodes, config, renderer, draw_params, backend):
    if config.planning.coordinate_system == "CART":
        for node in list_nodes:
            vertices = node.position_rectangle.vertices if backend == "PYTHON" else node.position_rectangle().vertices()
            Polygon(vertices=np.array(vertices)).draw(renderer, draw_params=draw_params)

    elif config.planning.coordinate_system == "CVLN":
        for node in list_nodes:
            position_rectangle = node.position_rectangle if backend == "PYTHON" else node.position_rectangle()
            list_polygons_cart = util_coordinate_system.convert_to_cartesian_polygons(position_rectangle,
                                                                                      config.planning.CLCS, True)
            for polygon in list_polygons_cart:
                Polygon(vertices=np.array(polygon.vertices)).draw(renderer, draw_params=draw_params)


def save_fig(as_svg, path_output, time_step):
    if as_svg:
        # save as svg
        plt.savefig(f'{path_output}{"reachset"}_{time_step:05d}.svg', format="svg", bbox_inches="tight",
                    transparent=False)
    else:
        # save as png
        plt.savefig(f'{path_output}{"reachset"}_{time_step:05d}.png', format="png", bbox_inches="tight",
                    transparent=False)


def make_gif(path: str, prefix: str, number_of_figures: int, file_save_name="animation", duration=0.1):
    images = []
    filenames = []

    for i in range(number_of_figures):
        im_path = path + prefix + "{:05d}.png".format(i)
        filenames.append(im_path)

    for filename in filenames:
        images.append(imageio.imread(filename))

    imageio.mimsave(path + "/../" + file_save_name + ".gif", images, duration=duration)<|MERGE_RESOLUTION|>--- conflicted
+++ resolved
@@ -1,8 +1,5 @@
-<<<<<<< HEAD
 import logging
-=======
-from typing import Union, List, Dict
->>>>>>> ced951df
+from typing import Tuple
 
 logger = logging.getLogger(__name__)
 logging.getLogger('PIL').setLevel(logging.WARNING)
@@ -19,102 +16,26 @@
 from commonroad_reach.data_structure.reach.reach_interface import ReachableSetInterface
 from commonroad_reach.utility import coordinate_system as util_coordinate_system
 
-try:
-    import pycrreachset
-except ImportError:
-    pass
-
-
-def plot_scenario_with_driving_corridors(driving_corridors: List[Dict[int, Union[ReachNode, pycrreachset.ReachNode]]],
-                                         reach_interface: ReachableSetInterface, time_step: int = None):
-    """
-    Visualizes scenario and driving corridors. For each driving corridor in the list, a separate plot is created. If no
-    time step is passed (time_step=None), the complete driving corridor is shown and the scenario at first time step is
-    plotted. If a time step is passed, the scenario and the driving corridor at the specified time step is shown.
-    :param driving_corridors: list of driving corridors to be visualized
-    :param reach_interface: reachable set interface object
-    :param time_step: (optional) if None, the entire driving corridor (up to the last time step) is shown. Otherwise,
-    the driving corridor at the specified time step is plotted.
-    """
-    # get config and scenario
+
+def plot_scenario_with_reachable_sets(reach_interface: ReachableSetInterface, time_step_end: int = 0,
+                                      plot_limits: Tuple = None, path_output: str = None, as_svg: bool = False):
     config = reach_interface.config
     scenario = config.scenario
-
-    # set backend
-    if config.reachable_set.mode == 3:
-        backend = "CPP"
-    else:
-        backend = "PYTHON"
-
-    # set colors
+    backend = "CPP" if config.reachable_set.mode in [3, 5] else "PYTHON"
+    time_step_end = time_step_end or reach_interface.time_step_end + 1
+    plot_limits = plot_limits or compute_plot_limits_from_reachable_sets(reach_interface, backend)
+
+    path_output = path_output or config.general.path_output
+    Path(path_output).mkdir(parents=True, exist_ok=True)
+
     palette = sns.color_palette("GnBu_d", 3)
     edge_color = (palette[0][0] * 0.75, palette[0][1] * 0.75, palette[0][2] * 0.75)
     draw_params = {"shape": {"polygon": {"facecolor": palette[0], "edgecolor": edge_color}}}
 
-    # loop over driving corridors in list and count
-    dc_counter = 1
-    for dc in driving_corridors:
-        # create output directory
-        path_output = config.general.path_output
-        Path(path_output).mkdir(parents=True, exist_ok=True)
-
-        # set plot limits
-        plot_limits = compute_plot_limits_from_reachable_sets(reach_interface, backend)
-        # create renderer object
-        renderer = MPRenderer(plot_limits=plot_limits, figsize=(25, 15))
-
-        if time_step is None:
-            # plot complete driving corridor and scenario at first time step
-            plt.cla()
-            scenario.draw(renderer, draw_params={"time_begin": 0})
-            # all reach set nodes in driving corridor
-            list_nodes = [item for sublist in list(dc.values()) for item in sublist]
-            draw_reachable_sets(list_nodes, config, renderer, draw_params, backend)
-        else:
-            # plot driving corridor and scenario at the specified time step
-            plt.cla()
-            scenario.draw(renderer, draw_params={"time_begin": 0})
-            # reach set nodes in driving corridor at specified time step
-            list_nodes = dc[time_step]
-            draw_reachable_sets(list_nodes, config, renderer, draw_params, backend)
-
-        plt.rc("axes", axisbelow=True)
-        ax = plt.gca()
-        ax.set_aspect("equal")
-        plt.margins(0, 0)
-        renderer.render()
-
-        if config.debug.save_plots:
-            if time_step is None:
-                plt.savefig(f'{path_output}{"lon_driving_corridor"}_{dc_counter}_complete.png', format="png",
-                            bbox_inches="tight",
-                            transparent=False)
-            else:
-                plt.savefig(f'{path_output}/{"lon_driving_corridor"}_{dc_counter}/{"lon_driving_corridor"}_{time_step:05d}.png', format="png", bbox_inches="tight",
-                            transparent=False)
-        # next driving corridor
-        dc_counter += 1
-    print("\tDriving corridors plotted.")
-
-
-def plot_scenario_with_reachable_sets(reach_interface: ReachableSetInterface, time_step_end=0,
-                                      plot_limits=None, path_output=None, as_svg=False):
-    config = reach_interface.config
-    scenario = config.scenario
-    backend = "CPP" if config.reachable_set.mode == 3 else "PYTHON"
-    time_step_end = time_step_end or reach_interface.time_step_end + 1
-    plot_limits = plot_limits or compute_plot_limits_from_reachable_sets(reach_interface, backend)
-
-    path_output = path_output or config.general.path_output
-    Path(path_output).mkdir(parents=True, exist_ok=True)
-
-    palette = sns.color_palette("GnBu_d", 3)
-    edge_color = (palette[0][0] * 0.75, palette[0][1] * 0.75, palette[0][2] * 0.75)
-    draw_params = {"shape": {"polygon": {"facecolor": palette[0], "edgecolor": edge_color}}}
-
     message = "* Plotting reachable sets..."
     print(message)
     logger.info(message)
+
     renderer = MPRenderer(plot_limits=plot_limits, figsize=(25, 15))
     for time_step in range(time_step_end + 1):
         # clear plot
@@ -219,4 +140,73 @@
     for filename in filenames:
         images.append(imageio.imread(filename))
 
-    imageio.mimsave(path + "/../" + file_save_name + ".gif", images, duration=duration)+    imageio.mimsave(path + "/../" + file_save_name + ".gif", images, duration=duration)
+
+
+def plot_scenario_with_driving_corridors(driving_corridors,
+                                         reach_interface: ReachableSetInterface, time_step: int = None):
+    """Visualizes scenario and driving corridors. For each driving corridor in the list, a separate plot is created.
+
+    If no time step is passed (time_step=None), the complete driving corridor is shown and the scenario at first time
+    step is plotted. If a time step is passed, the scenario and the driving corridor at the given time step is shown.
+    """
+    config = reach_interface.config
+    scenario = config.scenario
+    backend = "CPP" if config.reachable_set.mode in [3, 5] else "PYTHON"
+
+    palette = sns.color_palette("GnBu_d", 3)
+    edge_color = (palette[0][0] * 0.75, palette[0][1] * 0.75, palette[0][2] * 0.75)
+    draw_params = {"shape": {"polygon": {"facecolor": palette[0], "edgecolor": edge_color}}}
+
+    message = "* Plotting driving corridors..."
+    print(message)
+    logger.info(message)
+
+    # loop over driving corridors in list and count
+    dc_counter = 1
+    for dc in driving_corridors:
+        # create output directory
+        path_output = config.general.path_output
+        Path(path_output).mkdir(parents=True, exist_ok=True)
+
+        # set plot limits
+        plot_limits = compute_plot_limits_from_reachable_sets(reach_interface, backend)
+        # create renderer object
+        renderer = MPRenderer(plot_limits=plot_limits, figsize=(25, 15))
+
+        if time_step is None:
+            # plot complete driving corridor and scenario at first time step
+            plt.cla()
+            scenario.draw(renderer, draw_params={"time_begin": 0})
+            # all reach set nodes in driving corridor
+            list_nodes = [item for sublist in list(dc.values()) for item in sublist]
+            draw_reachable_sets(list_nodes, config, renderer, draw_params, backend)
+
+        else:
+            # plot driving corridor and scenario at the specified time step
+            plt.cla()
+            scenario.draw(renderer, draw_params={"time_begin": 0})
+            # reach set nodes in driving corridor at specified time step
+            list_nodes = dc[time_step]
+            draw_reachable_sets(list_nodes, config, renderer, draw_params, backend)
+
+        plt.rc("axes", axisbelow=True)
+        ax = plt.gca()
+        ax.set_aspect("equal")
+        plt.margins(0, 0)
+        renderer.render()
+
+        if config.debug.save_plots:
+            if time_step is None:
+                plt.savefig(f'{path_output}{"lon_driving_corridor"}_{dc_counter}_complete.png',
+                            format="png", bbox_inches="tight", transparent=False)
+            else:
+                plt.savefig(
+                    f'{path_output}/{"lon_driving_corridor"}_{dc_counter}/{"lon_driving_corridor"}_{time_step:05d}.png',
+                    format="png", bbox_inches="tight", transparent=False)
+        # next driving corridor
+        dc_counter += 1
+
+    message = "\tDriving corridors plotted."
+    print(message)
+    logger.info(message)