--- conflicted
+++ resolved
@@ -188,12 +188,7 @@
     return (p_lon, p_lat), (v_lon, v_lat)
 
 
-<<<<<<< HEAD
-# TODO rename wheelbase parameter to circle distance
-def read_lut_longitudinal_enlargement(reference_point: str, wheelbase: float, path_to_lut: str) -> dict:
-=======
 def read_lut_longitudinal_enlargement(reference_point: str, circle_distance: float, path_to_lut: str) -> dict:
->>>>>>> b2f514d9
     """
     Reads look-up table for longitudinal enlargement for collision checking in the reachability analysis.
     :param reference_point
@@ -208,12 +203,7 @@
     else:
         raise ValueError("<read_lut_longitudinal_enlargement>: unknown reference point: {}".format(reference_point))
 
-<<<<<<< HEAD
-    table = np.loadtxt(os.path.join(path_to_lut, base_name + str(int(wheelbase * 10)) + '.txt'), skiprows=1,
-                       delimiter=',')
-=======
-    table = np.loadtxt(path_to_lut + base_name + str(int(circle_distance * 10)) + '.txt', skiprows=1, delimiter=',')
->>>>>>> b2f514d9
+    table = np.loadtxt(os.path.join(path_to_lut, base_name + str(int(circle_distance * 10)) + '.txt'), skiprows=1, delimiter=',')
 
     lut_lon = defaultdict(dict)
     # table entries: lateral position, min curvature, max curvature, enlargement
