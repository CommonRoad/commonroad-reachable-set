--- conflicted
+++ resolved
@@ -42,12 +42,6 @@
         self._reach_set = reachable_sets
         self.time_steps = sorted(list(reachable_sets.keys()))
 
-<<<<<<< HEAD
-    def compute_driving_corridor(self,
-                                 lon_positions: Union[List[float], None] = None,
-                                 lon_driving_corridor: Union[Dict[int, List[pycrreach.ReachNode]], None] = None)\
-            -> List[Dict[int, List[pycrreach.ReachNode]]]:
-=======
     def extract_lon_driving_corridor(self):
         pass
 
@@ -59,7 +53,6 @@
                                   lon_positions: Union[List[float], None] = None,
                                   lon_driving_corridor: Union[Dict[int, List[pycrreachset.ReachNode]], None] = None)\
             -> List[Dict[int, List[pycrreachset.ReachNode]]]:
->>>>>>> cb533d66
         """
         Function identifies driving corridors within the reachable sets. If no parameters are passed, then a
         longitudinal driving corridor is computed. If the optional parameters are passed, a lateral driving corridor is
@@ -205,11 +198,7 @@
                 lon_pos,
                 lon_driving_corridor)
 
-<<<<<<< HEAD
-    def _determine_connected_components(self, reach_set_nodes: List[Union[pycrreach.ReachNode, ReachNode]]):
-=======
     def _determine_connected_components(self, reach_set_nodes: List[Union[pycrreachset.ReachNode, ReachNode]], remove_small=False):
->>>>>>> cb533d66
         """
         Determines and returns the connected reachable sets in positions domain within the list of given base sets (i.e.,
         reachable set nodes)
