# Authors: Florian Lercher, Gerald Würsching, Tobias Mascetta. Cyber-Physical Systems Group, TUM


# --------------- Gitlab Internal Variables ------------------------
# Predefined inernal variables from gitlab ci: see https://docs.gitlab.com/ee/ci/variables/predefined_variables.html
# CI_REGISTRY: Gitlab Container Registry with Docker container for project
# CI_JOB_TOKEN: Token, valid as long as the job is running
# CI_PROJECT_DIR: path where project is cloned to and gitlab job runs from





# -------------- Variables from Docker container ----------------------------
# CRDC_DIR: commonroad-drivability-checker dir


stages:
  - compile
  - build-test-python
  - static-test
  - build-wheels
  - deploy
  - publish

image: $CI_REGISTRY/cps/commonroad-reachable-set/deps:ci          # default image -> built docker 

variables:
  CRDC_DIR: /dc   # Commonroad-Drivability-Checker, installed via CI-Docker
  BUILD_JOBS: 4

before_script:
  - git config --global url."https://gitlab-ci-token:${CI_JOB_TOKEN}@gitlab.lrz.de/".insteadOf "git@gitlab.lrz.de:"

.conda-init: &conda-init
  - conda init bash
  - source ~/.bashrc

.python-prepare: &python-prepare
  - python -m pip install --upgrade pip
  - pip install -r ./requirements.txt

### build C++ library ###
build-standalone:
  stage: compile
  script:
    - *conda-init
    - conda activate "cr$PYTHON_VER"
    - *python-prepare
    - mkdir build-debug && cd build-debug
    - cmake -DCRDC_DIR="$CRDC_DIR" -DPYTHON_VER="$PYTHON_VER" -DCMAKE_BUILD_TYPE=Debug ..
    - cmake --build . -- -j $BUILD_JOBS
  parallel:
    matrix:
      - PYTHON_VER: [37, 38, 39, 310]
  artifacts:
    paths:
      - pycrreach.*.so
    expire_in: 30 minutes


### build test python ###
build-test-python:
  stage: build-test-python
  before_script:
    - *conda-init
    - conda activate "cr$PYTHON_VER"
    - *python-prepare
  script:
    - cp pycrreach.*.so commonroad_reach
    - cd commonroad_reach/tests
    - pytest .
  parallel:
    matrix:
      - PYTHON_VER: [37, 38, 39, 310]
  artifacts:
    paths:
      - ./doc/build
    expire_in: 30 minutes


### static test ###
clang-tidy:
  stage: static-test
  script:
    - mkdir build && cd build
    - cmake -DCRDC_DIR="$CRDC_DIR" -DPYTHON_VER="37" -DCMAKE_BUILD_TYPE=Debug -DCMAKE_EXPORT_COMPILE_COMMANDS=ON ..
    - cd ..
    - bash ./ci/clang-tidy.sh
  needs: []


### build wheels ###
# Currently using development branch of cr-drivability checker
build-wheels-py:
  stage: build-wheels
  image: $CI_REGISTRY/cps/commonroad-reachable-set/manylinux_wheelbuild:latest
  only: 
    - develop
    - main
  when: manual
  script:
    # Prepare build -> building from branch: develop
    - git clone -b develop git@gitlab.lrz.de:cps/commonroad-reachable-set.git
    - cd commonroad-reachable-set
    # Copy cpp standalone into commonroad-reach dir
    - cp ../pycrreach.*.so .
    # Update git submodules
    - git submodule update --init
    # Create distribution
    - *conda-init
    - conda activate "cr$PYTHON_VER"
    - *python-prepare
    - python setup.py sdist         # source distribution: create .tar file
    - python setup.py bdist_wheel   # build distribution: create .whl file    -> contains platform specific .dll etc.
    # Audit python wheels --> also needed to link the generated .so from the cpp package!
    - cd dist
    - auditwheel show *.whl
    - auditwheel repair *.whl
  parallel:
    matrix:
      - PYTHON_VER: [37, 38, 39, 310]
  artifacts:
    paths:
      - $CI_PROJECT_DIR/commonroad-reachable-set/dist


### deploy wheels ###
.install-twine: &install-twine
  - *conda-init
  - conda activate "cr39"
  - python -m pip install --upgrade pip
  - pip install twine

push-to-internal-registry:
  # push built wheels to the internal GitLab PyPi registry
  stage: deploy
  image: $CI_REGISTRY/cps/commonroad-reachable-set/manylinux_wheelbuild:latest
  when: manual
  only:
  # Only use branch develop to build
    - develop
  script:
    # use python module twine and gitlab internal variables
    - *install-twine
    - cd commonroad-reachable-set
    - TWINE_PASSWORD=${CI_JOB_TOKEN} TWINE_USERNAME=gitlab-ci-token python -m twine upload --skip-existing --repository-url https://gitlab.lrz.de/api/v4/projects/${CI_PROJECT_ID}/packages/pypi dist/wheelhouse/* dist/commonroad-reach-*.tar.gz --verbose
  needs:
    - job: build-wheels-py
      artifacts: true


push-to-external-pypi-test-registry:
  # push built wheels to the external PyPi test registry
  # at: https://test.pypi.org/project/commonroad-reach/
  stage: deploy
  image: $CI_REGISTRY/cps/commonroad-reachable-set/manylinux_wheelbuild:latest
  when: manual
  only:
    - main
  script:
    - *install-twine
<<<<<<< HEAD
    - cd cd commonroad-reachable-set
    - TWINE_PASSWORD=${CR_PYPI_TEST_API_TOKEN} TWINE_USERNAME=__token__ python -m twine upload --repository-url https://test.pypi.org/legacy/ dist/wheelhouse/* dist/commonroad-reach-*.tar.gz --verbose
=======
    - cd commonroad-reachable-set
    - TWINE_PASSWORD=${CR_PYPI_TEST_PASSWORD} TWINE_USERNAME=${CR_PYPI_TEST_USERNAME} python -m twine upload --repository-url https://test.pypi.org/legacy/ dist/wheelhouse/* dist/commonroad-reach-*.tar.gz --verbose
>>>>>>> c0095c48
  needs:
    - job: build-wheels-py
      artifacts: true

push-to-external-pypi-registry:
  # push built wheels to the external PyPi registry
  # at: https://pypi.org/project/commonroad-reach/
  stage: deploy
  image: $CI_REGISTRY/cps/commonroad-reachable-set/manylinux_wheelbuild:latest
  when: manual
  only:
    - main
  script:
    - *install-twine
    - cd commonroad-reachable-set
    - TWINE_PASSWORD=${CR_PYPI_RELEASE_API_TOKEN} TWINE_USERNAME=__token__ python -m twine upload dist/wheelhouse/* dist/commonroad-reach-*.tar.gz --verbose
  needs:
    - job: build-wheels-py
      artifacts: true


### publish documentation ###
pages:
  # Push the latest documentation of the main branch to the GitLab Pages documentation
  # at https://cps.pages.gitlab.lrz.de/commonroad-reachable-set
  stage: publish
  before_script:
    - *conda-init
    - conda activate cr37
    - *python-prepare
  script:
    - cp pycrreach.*.so commonroad_reach
    - pip install -r ./docs/requirements_doc.txt
    - cd docs/Sphinx
    - make html
    - mv ./build/html ../../public
  artifacts:
    paths:
      - public
  environment:
    name: Gitlab Pages
    url: https://cps.pages.gitlab.lrz.de/commonroad-reachable-set
  only:
    - main<|MERGE_RESOLUTION|>--- conflicted
+++ resolved
@@ -160,13 +160,8 @@
     - main
   script:
     - *install-twine
-<<<<<<< HEAD
-    - cd cd commonroad-reachable-set
+    - cd commonroad-reachable-set
     - TWINE_PASSWORD=${CR_PYPI_TEST_API_TOKEN} TWINE_USERNAME=__token__ python -m twine upload --repository-url https://test.pypi.org/legacy/ dist/wheelhouse/* dist/commonroad-reach-*.tar.gz --verbose
-=======
-    - cd commonroad-reachable-set
-    - TWINE_PASSWORD=${CR_PYPI_TEST_PASSWORD} TWINE_USERNAME=${CR_PYPI_TEST_USERNAME} python -m twine upload --repository-url https://test.pypi.org/legacy/ dist/wheelhouse/* dist/commonroad-reach-*.tar.gz --verbose
->>>>>>> c0095c48
   needs:
     - job: build-wheels-py
       artifacts: true
