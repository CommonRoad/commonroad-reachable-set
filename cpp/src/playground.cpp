#include <iostream>
#include <chrono>
#include <pybind11/embed.h>
#include <pybind11/stl.h>
#include <pybind11/eigen.h>
#include <pybind11/numpy.h>

#include "collision/collision_checker.h"
#include "geometry/curvilinear_coordinate_system.h"
#include "reachset/data_structure/reach/reach_set.hpp"
<<<<<<< HEAD
=======
#include "reachset/data_structure/reach/reach_polygon2.hpp"
>>>>>>> 8e094c7e
#include "reachset/utility/collision_checker.hpp"
#include "reachset/utility/miscellaneous.hpp"

using namespace reach;
using std::chrono::high_resolution_clock;
using std::chrono::duration_cast;
using std::chrono::milliseconds;
namespace py = pybind11;

using CollisionCheckerPtr = collision::CollisionCheckerPtr;

int main() {
    // start the python interpreter and keep it alive
    py::scoped_interpreter python{};

    // ======== settings
    string name_scenario = "DEU_Test-1_1_T-1";
    //string name_scenario = "USA_US101-15_1_T-1";
    //string name_scenario = "ARG_Carcarana-1_1_T-1";
    //string name_scenario = "ZAM_Tjunction-1_313_T-1";
    string path_root = "/home/edmond/Softwares/commonroad/commonroad-reachable-set/";

    // append path to interpreter
    py::module_ sys = py::module_::import("sys");
    sys.attr("path").attr("append")(path_root);

    // ======== configuration via python ConfigurationBuilder
    auto cls_ConfigurationBuilder_py =
            py::module_::import("commonroad_reach.data_structure.configuration_builder").attr(
                    "ConfigurationBuilder");
    auto obj_config_py = cls_ConfigurationBuilder_py.attr("build_configuration")(name_scenario);
    auto config = obj_config_py.attr("convert_to_cpp_configuration")().cast<ConfigurationPtr>();

    // ======== CurvilinearCoordinateSystem
    auto CLCS = make_shared<geometry::CurvilinearCoordinateSystem>(
            obj_config_py.attr("planning").attr("reference_path").cast<geometry::EigenPolyline>(), 25.0, 0.1);

    // ======== collision checker via python collision checker
    auto cls_CollisionChecker_py =
            py::module_::import("commonroad_reach.data_structure.collision_checker_cpp").attr("CppCollisionChecker");
    auto obj_collision_checker_py = cls_CollisionChecker_py(obj_config_py);

    auto vec_vertices_polygons_static =
            obj_collision_checker_py.attr("list_vertices_polygons_static").cast<vector<Polyline>>();
    auto map_time_to_vec_vertices_polygons_dynamic = obj_collision_checker_py.attr(
            "dict_time_to_list_vertices_polygons_dynamic").cast<map<int, vector<Polyline>>>();
    auto radius_disc = obj_config_py.attr("vehicle").attr("ego").attr("radius_disc").cast<double>();

    auto collision_checker =
            create_curvilinear_collision_checker(vec_vertices_polygons_static,
                                                 map_time_to_vec_vertices_polygons_dynamic,
                                                 CLCS, radius_disc, 4);
<<<<<<< HEAD

    // ======== ReachableSetInterface
    auto reachable_set = ReachableSet(config, collision_checker);

    //print_collision_checker(reachable_set.reachable_set->collision_checker());

=======
    //print_collision_checker(reachable_set.reachable_set->collision_checker());
    // ======== ReachableSet
    auto reachable_set = ReachableSet(config, collision_checker);
>>>>>>> 8e094c7e
    auto start = high_resolution_clock::now();
    cout << "Computing reachable sets..." << endl;
    reachable_set.compute();
    auto end = high_resolution_clock::now();
    cout << "Computation time: " << duration_cast<milliseconds>(end - start).count() << "ms" << endl;

    // //======== visualization of results
    //auto utils_visualization = py::module_::import("commonroad_reach.utility.visualization");
    //utils_visualization.attr("draw_scenario_with_reach_cpp")(obj_config_py, reach_interface,
    //                                                         py::arg("save_gif") = true,
    //                                                         py::arg("save_fig") = false);

    cout << "Done." << endl;

    return 0;
}<|MERGE_RESOLUTION|>--- conflicted
+++ resolved
@@ -8,10 +8,7 @@
 #include "collision/collision_checker.h"
 #include "geometry/curvilinear_coordinate_system.h"
 #include "reachset/data_structure/reach/reach_set.hpp"
-<<<<<<< HEAD
-=======
 #include "reachset/data_structure/reach/reach_polygon2.hpp"
->>>>>>> 8e094c7e
 #include "reachset/utility/collision_checker.hpp"
 #include "reachset/utility/miscellaneous.hpp"
 
@@ -64,18 +61,9 @@
             create_curvilinear_collision_checker(vec_vertices_polygons_static,
                                                  map_time_to_vec_vertices_polygons_dynamic,
                                                  CLCS, radius_disc, 4);
-<<<<<<< HEAD
-
-    // ======== ReachableSetInterface
-    auto reachable_set = ReachableSet(config, collision_checker);
-
-    //print_collision_checker(reachable_set.reachable_set->collision_checker());
-
-=======
     //print_collision_checker(reachable_set.reachable_set->collision_checker());
     // ======== ReachableSet
     auto reachable_set = ReachableSet(config, collision_checker);
->>>>>>> 8e094c7e
     auto start = high_resolution_clock::now();
     cout << "Computing reachable sets..." << endl;
     reachable_set.compute();
