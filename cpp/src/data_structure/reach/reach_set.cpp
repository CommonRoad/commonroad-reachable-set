#include "reachset/data_structure/reach/reach_set.hpp"

#include <utility>
#include "reachset/utility/shared_using.hpp"
#include "reachset/utility/reach_operation.hpp"

using namespace reach;

ReachableSet::ReachableSet(ConfigurationPtr config) : config(std::move(config)) {
    _initialize();
}

ReachableSet::ReachableSet(ConfigurationPtr config, CollisionCheckerPtr collision_checker) :
        config(std::move(config)), collision_checker(std::move(collision_checker)) {
    _initialize();
}

void ReachableSet::_initialize() {
    time_step_start = config->planning().time_step_start;
    time_step_end = time_step_start + config->planning().time_steps_computation;
    map_time_to_drivable_area[time_step_start] = _construct_initial_drivable_area();
    map_time_to_reachable_set[time_step_start] = _construct_initial_reachable_set();

    _initialize_zero_state_polygons();
}
<<<<<<< HEAD

/// @note Computation of the reachable set of an LTI system requires the zero-state response and
/// the zero-input response of the system.
void ReachableSet::_initialize_zero_state_polygons() {
    polygon_zero_state_lon = create_zero_state_polygon(config->planning().dt,
                                                       config->vehicle().ego.a_lon_min,
                                                       config->vehicle().ego.a_lon_max);
=======
>>>>>>> 8e094c7e

vector<ReachPolygon2Ptr> ReachableSet::_construct_initial_drivable_area() const {
    vector<ReachPolygon2Ptr> vec_polygon;

    auto tuple_vertices = generate_tuple_vertices_position_rectangle_initial(config);
    vec_polygon.emplace_back(make_shared<ReachPolygon2>(std::get<0>(tuple_vertices),
                                                        std::get<1>(tuple_vertices),
                                                        std::get<2>(tuple_vertices),
                                                        std::get<3>(tuple_vertices)));
    return vec_polygon;
}

std::vector<ReachNodePtr> ReachableSet::_construct_initial_reachable_set() const {
    vector<ReachNodePtr> vec_node;

    auto[tuple_vertices_polygon_lon, tuple_vertices_polygon_lat] = generate_tuples_vertices_polygons_initial(config);
    auto polygon_lon = make_shared<ReachPolygon2>(tuple_vertices_polygon_lon);
    auto polygon_lat = make_shared<ReachPolygon2>(tuple_vertices_polygon_lat);
    vec_node.emplace_back(make_shared<ReachNode>(config->planning().time_step_start, polygon_lon, polygon_lat));

    return vec_node;
}

<<<<<<< HEAD
void ReachableSet::compute(int step_start, int step_end) {
    if (step_start == 0) step_start = time_step_start;
    if (step_end == 0) step_end = time_step_end;
=======
/// @note Computation of the reachable set of an LTI system requires the zero-state response and
/// the zero-input response of the system.
void ReachableSet::_initialize_zero_state_polygons() {
    polygon_zero_state_lon = create_zero_state_polygon(config->planning().dt,
                                                       config->vehicle().ego.a_lon_min,
                                                       config->vehicle().ego.a_lon_max);

    polygon_zero_state_lat = create_zero_state_polygon(config->planning().dt,
                                                       config->vehicle().ego.a_lat_min,
                                                       config->vehicle().ego.a_lat_max);
}

void ReachableSet::compute(int step_start, int step_end) {
    if (step_start == 0) step_start = time_step_start + 1;
    if (step_end == 0) step_end = time_step_end;

>>>>>>> 8e094c7e
    for (auto time_step = step_start; time_step < step_end + 1; time_step++) {
        _compute_drivable_area_at_time_step(time_step);
        _compute_reachable_set_at_time_step(time_step);
        _vec_time_steps_computed.emplace_back(time_step);
    }

    if (_prune_reachable_set) {
        _prune_nodes_not_reaching_final_time_step();
    }
}

/// *Steps*:
/// 1. Propagate each node of the reachable set from the last time step. This forms a list of propagated base sets.
/// 2. Project the base sets onto the position domain.
/// 3. Merge and repartition these rectangles to reduce computation load.
/// 4. Check for collision and split the repartitioned rectangles into collision-free rectangles.
/// 5. Merge and repartition the collision-free rectangles again to reduce number of nodes.
void ReachableSet::_compute_drivable_area_at_time_step(int const& time_step) {
    auto reachable_set_previous = map_time_to_reachable_set[time_step - 1];
    if (reachable_set_previous.empty()) {
        return;
    }

    auto vec_base_sets_propagated = _propagate_reachable_set(reachable_set_previous);

    auto vec_rectangles_projected = project_base_sets_to_position_domain(vec_base_sets_propagated);

    auto vec_rectangles_repartitioned = create_repartitioned_rectangles(vec_rectangles_projected,
                                                                        config->reachable_set().size_grid);
    auto vec_rectangles_collision_free = check_collision_and_split_rectangles(
            std::floor(time_step * config->planning().dt * 10),
            collision_checker,
            vec_rectangles_repartitioned,
            config->reachable_set().radius_terminal_split,
            config->reachable_set().num_threads);

    auto drivable_area = create_repartitioned_rectangles(vec_rectangles_collision_free,
                                                         config->reachable_set().size_grid_2nd);

    map_time_to_drivable_area[time_step] = drivable_area;
    map_time_to_base_set_propagated[time_step] = vec_base_sets_propagated;
}

vector<ReachNodePtr> ReachableSet::_propagate_reachable_set(vector<ReachNodePtr> const& vec_nodes) {
    vector<ReachNodePtr> vec_base_sets_propagated;
    vec_base_sets_propagated.reserve(vec_nodes.size());

#pragma omp parallel num_threads(config->reachable_set().num_threads) \
default(none) shared(vec_nodes, vec_base_sets_propagated)
    {
        vector<ReachNodePtr> vec_base_sets_propagated_thread;
        vec_base_sets_propagated_thread.reserve(vec_nodes.size());

#pragma omp for nowait
        for (auto const& node: vec_nodes) {
            try {
                auto polygon_lon_propagated = propagate_polygon(node->polygon_lon,
                                                                polygon_zero_state_lon,
                                                                config->planning().dt,
                                                                config->vehicle().ego.v_lon_min,
                                                                config->vehicle().ego.v_lon_max);

                auto polygon_lat_propagated = propagate_polygon(node->polygon_lat,
                                                                polygon_zero_state_lat,
                                                                config->planning().dt,
                                                                config->vehicle().ego.v_lat_min,
                                                                config->vehicle().ego.v_lat_max);

                auto base_set_propagated = make_shared<ReachNode>(node->time_step,
                                                                  polygon_lon_propagated, polygon_lat_propagated);
                base_set_propagated->vec_nodes_source.emplace_back(node);
                vec_base_sets_propagated_thread.emplace_back(base_set_propagated);
            }
            catch (std::exception& e) {
                continue;
            }
        }
#pragma omp critical
        vec_base_sets_propagated.insert(vec_base_sets_propagated.end(),
                                        std::make_move_iterator(vec_base_sets_propagated_thread.begin()),
                                        std::make_move_iterator(vec_base_sets_propagated_thread.end()));
    }
    return vec_base_sets_propagated;
}

/// *Steps*:
/// 1. create a list of new base sets cut down with rectangles of the drivable area.
/// 2. create the list of nodes of the new reachable set.
void ReachableSet::_compute_reachable_set_at_time_step(int const& time_step) {
    auto drivable_area = map_time_to_drivable_area[time_step];
    auto vec_base_sets_propagated = map_time_to_base_set_propagated[time_step];
    if (drivable_area.empty())
        return;

    auto vec_base_sets_adapted = adapt_base_sets_to_drivable_area(drivable_area, vec_base_sets_propagated,
                                                                  config->reachable_set().num_threads);

    auto reachable_set_current_step = create_reachable_set_nodes(time_step, vec_base_sets_adapted,
                                                                 config->reachable_set().num_threads);

    map_time_to_reachable_set[time_step] = reachable_set_current_step;
}<|MERGE_RESOLUTION|>--- conflicted
+++ resolved
@@ -23,16 +23,6 @@
 
     _initialize_zero_state_polygons();
 }
-<<<<<<< HEAD
-
-/// @note Computation of the reachable set of an LTI system requires the zero-state response and
-/// the zero-input response of the system.
-void ReachableSet::_initialize_zero_state_polygons() {
-    polygon_zero_state_lon = create_zero_state_polygon(config->planning().dt,
-                                                       config->vehicle().ego.a_lon_min,
-                                                       config->vehicle().ego.a_lon_max);
-=======
->>>>>>> 8e094c7e
 
 vector<ReachPolygon2Ptr> ReachableSet::_construct_initial_drivable_area() const {
     vector<ReachPolygon2Ptr> vec_polygon;
@@ -56,11 +46,6 @@
     return vec_node;
 }
 
-<<<<<<< HEAD
-void ReachableSet::compute(int step_start, int step_end) {
-    if (step_start == 0) step_start = time_step_start;
-    if (step_end == 0) step_end = time_step_end;
-=======
 /// @note Computation of the reachable set of an LTI system requires the zero-state response and
 /// the zero-input response of the system.
 void ReachableSet::_initialize_zero_state_polygons() {
@@ -77,7 +62,6 @@
     if (step_start == 0) step_start = time_step_start + 1;
     if (step_end == 0) step_end = time_step_end;
 
->>>>>>> 8e094c7e
     for (auto time_step = step_start; time_step < step_end + 1; time_step++) {
         _compute_drivable_area_at_time_step(time_step);
         _compute_reachable_set_at_time_step(time_step);
