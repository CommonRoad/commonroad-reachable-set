[project]
name = "commonroad-reach"
version = "2023.1.1"
readme = { file = "README.md", content-type = "text/markdown" }
requires-python = ">=3.8,<3.11"
license = { file = "LICENSE.txt" }
authors = [
    { name = "Cyber-Physical Systems Group, Technical University of Munich", email = "commonroad@lists.lrz.de" }
]
description = "A Toolbox for Computing Reachable Sets of Automated Vehicles"
keywords = [
    "autonomous vehicles",
    "automated driving",
    "motion planning",
    "reachability analysis",
]
dependencies = [
    "commonroad-io>=2023.1",
<<<<<<< HEAD
    "commonroad-route-planner~=2022.3",
=======
    "commonroad-route-planner>=2024.1",
>>>>>>> b491332c
    "commonroad-drivability-checker>=2023.1",
    "cython>=0.29.28",
    "imageio>=2.9.0",
    "matplotlib>=3.3.3",
    "networkx>=2.5",
    "numpy>=1.19.2",
    "omegaconf>=2.1.1",
    "opencv-python>=4.5",
    "scipy>=1.4.1",
    "seaborn>=0.10.0",
    "shapely>=2.0.0",
]

classifiers = [
    "Programming Language :: C++",
    "Programming Language :: Python :: 3.8",
    "Programming Language :: Python :: 3.9",
    "Programming Language :: Python :: 3.10",
    "License :: OSI Approved :: BSD License",
    "Operating System :: POSIX :: Linux",
]

[project.urls]
Homepage = "https://commonroad.in.tum.de/tools/commonroad-reach"
Documentation = "https://commonroad.in.tum.de/docs/commonroad-reach/"
Forum = "https://commonroad.in.tum.de/forum/c/commonroad-reach/19"
Source = "https://gitlab.lrz.de/tum-cps/commonroad-reach"

[project.optional-dependencies]
test = [
    "pytest>=3.8.0",
]
docs = [
    "Sphinx>=4.5.0",
    "sphinx-autodoc-typehints>=1.18.1",
    "sphinx-rtd-theme>=2.0.0",
    "m2r2>=0.3.0",
]
build = [
    "scikit-build-core~=0.8.0",
    "pybind11~=2.11.1",
    "pathspec>=0.12.1",
    "pyproject-metadata>=0.7.1",
    "cmake>=3.24",
]

[build-system]
requires = [
    "scikit-build-core~=0.8.0",
    "pybind11~=2.11.1",
]
build-backend = "scikit_build_core.build"

[tool.scikit-build]
wheel.packages = ["commonroad_reach"]
build-dir = "build/{build_type}_{wheel_tag}"
install.components = ["pycrreach"]

minimum-version = "0.8"
cmake.version = ">=3.24"

[tool.cibuildwheel]
# Skip PyPy
skip = "pp*"
archs = ["auto"]
environment = { PIP_DISABLE_PIP_VERSION_CHECK = "1" }
build-verbosity = 1

# Skip tests on musllinux due to missing wheels
test-skip = "*i686 *-musllinux*"
test-extras = ["test"]
# use --import-mode=append to test the installed package and not the source
test-command = "python -m pytest {package}/tests --import-mode append"<|MERGE_RESOLUTION|>--- conflicted
+++ resolved
@@ -16,11 +16,7 @@
 ]
 dependencies = [
     "commonroad-io>=2023.1",
-<<<<<<< HEAD
-    "commonroad-route-planner~=2022.3",
-=======
     "commonroad-route-planner>=2024.1",
->>>>>>> b491332c
     "commonroad-drivability-checker>=2023.1",
     "cython>=0.29.28",
     "imageio>=2.9.0",
