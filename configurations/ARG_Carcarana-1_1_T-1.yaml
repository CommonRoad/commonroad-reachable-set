planning:
  dt: 0.1
<<<<<<< HEAD
  time_steps_computation: 15
=======
  time_steps_computation: 34
>>>>>>> ced951df

vehicle:
  ego:
    # velocity in m/s
    v_lon_min: 0.0

reachable_set:
  mode: 2
  size_grid: 0.2
  size_grid_2nd: 0.05
  radius_terminal_split: 0.7
  num_threads: 4<|MERGE_RESOLUTION|>--- conflicted
+++ resolved
@@ -1,10 +1,6 @@
 planning:
   dt: 0.1
-<<<<<<< HEAD
   time_steps_computation: 15
-=======
-  time_steps_computation: 34
->>>>>>> ced951df
 
 vehicle:
   ego:
