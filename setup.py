--- conflicted
+++ resolved
@@ -12,8 +12,6 @@
 from sysconfig import get_paths
 
 this_directory = os.path.abspath(os.path.dirname(__file__))
-
-import Cython.Build
 
 
 class CMakeExtension(Extension):
@@ -107,11 +105,7 @@
             self.copy_file(file, extension_install_dir)
             self.copy_file(file, os.path.join(os.getcwd(), 'commonroad_reach'))
 
-<<<<<<< HEAD
 
-=======
-# TODO: does not build/install C++ code
->>>>>>> df618ce9
 setup(name='commonroad-reach', version=__version__,
       description='CommonRoad-Reach: A Toolbox for Computing Reachable Sets of Automated Vehicles',
       keywords='autonomous automated vehicles driving motion planning',
@@ -128,7 +122,6 @@
 
       ext_modules=[
           CMakeExtension("commonroad_reach"),
-          Cython.Build.cythonize([Extension("onlinereach.cython_extension", sources=["commonroad_reach/utility/util_py_grid_online_reach.pyx"])], build_dir="build-cython")[0],
       ],
       cmdclass={"build_ext": CMakeBuild},
 
